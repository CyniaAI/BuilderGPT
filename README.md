--- conflicted
+++ resolved
@@ -33,16 +33,12 @@
 
 ## Features
 
-<<<<<<< HEAD
 - [x] Generate structures
-- [x] Rendering schematic in-program
-=======
+- [x] Preview rendered schematic in-program
 - [x] Generate structures directly
->>>>>>> 61c014b6
 - [x] Export generated structures to `*.schem` files
 - [ ] Export generated structures to OOC commands
 - [ ] **Advanced Mode** (Use Stable Diffusion/DALL-E to generate the design image and let `gpt-4-vision` generate the struture base on it.)
-- [ ] Preview generated structure
 - [ ] Edit structures
 
 ### Other projects of CubeGPT Team
