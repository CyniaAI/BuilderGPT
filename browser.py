--- conflicted
+++ resolved
@@ -8,11 +8,7 @@
         if progress_bar is not None:
             progress_bar.set(progress)
 
-<<<<<<< HEAD
-    browser = playwright.chromium.launch(headless=True)
-=======
     browser = playwright.chromium.launch(headless=is_headless)
->>>>>>> e0c3b796
 
     set_progress(25)
 
